--- conflicted
+++ resolved
@@ -36,13 +36,8 @@
 
   constructor(deepChat: DeepChat) {
     this.elementRef = MessagesBase.createContainerElement();
-<<<<<<< HEAD
-    this.messageStyles = deepChat.messageStyles;
+    this.messageStyles = Legacy.processMessageStyles(deepChat.messageStyles);
     this._remarkable = RemarkableConfig.createNew(deepChat.remarkableConfig);
-=======
-    this.messageStyles = Legacy.processMessageStyles(deepChat.messageStyles);
-    this._remarkable = RemarkableConfig.createNew();
->>>>>>> 3306d26f
     this._avatars = deepChat.avatars;
     this._names = deepChat.names;
     this._onMessage = FireEvents.onMessage.bind(this, deepChat);
@@ -228,17 +223,10 @@
   }
 
   // this is mostly used for enabling highlight.js to highlight code if it downloads later
-<<<<<<< HEAD
   protected refreshTextMessages(config?: RemarkableOptions) {
     this._remarkable = RemarkableConfig.createNew(config);
-    this.textElementsToText.forEach((elementToText) => {
-      this.renderText(elementToText[0].bubbleElement, elementToText[1]);
-=======
-  protected refreshTextMessages() {
-    this._remarkable = RemarkableConfig.createNew();
     this.messageToElements.forEach((msgToEls) => {
       if (msgToEls[1].text && msgToEls[0].text) this.renderText(msgToEls[1].text.bubbleElement, msgToEls[0].text);
->>>>>>> 3306d26f
     });
   }
 }